--- conflicted
+++ resolved
@@ -1,174 +1,170 @@
-import os
-import threading
-import time
-import importlib
-import signal
-import threading
-from fastapi import FastAPI
-from fastapi.middleware.gzip import GZipMiddleware
-
-from modules.paths import script_path
-
-from modules import devices, sd_samplers, upscaler, extensions
-import modules.codeformer_model as codeformer
-import modules.extras
-import modules.face_restoration
-import modules.gfpgan_model as gfpgan
-import modules.img2img
-
-import modules.lowvram
-import modules.paths
-import modules.scripts
-import modules.sd_hijack
-import modules.sd_models
-import modules.sd_vae
-import modules.shared as shared
-import modules.txt2img
-import modules.script_callbacks
-
-import modules.ui
-from modules import devices
-from modules import modelloader
-from modules.paths import script_path
-from modules.shared import cmd_opts
-import modules.hypernetworks.hypernetwork
-
-queue_lock = threading.Lock()
-
-
-def wrap_queued_call(func):
-    def f(*args, **kwargs):
-        with queue_lock:
-            res = func(*args, **kwargs)
-
-        return res
-
-    return f
-
-
-def wrap_gradio_gpu_call(func, extra_outputs=None):
-    def f(*args, **kwargs):
-
-        shared.state.begin()
-
-        with queue_lock:
-            res = func(*args, **kwargs)
-
-        shared.state.end()
-
-        return res
-
-    return modules.ui.wrap_gradio_call(f, extra_outputs=extra_outputs)
-
-
-def initialize():
-    extensions.list_extensions()
-
-    if cmd_opts.ui_debug_mode:
-        shared.sd_upscalers = upscaler.UpscalerLanczos().scalers
-        modules.scripts.load_scripts()
-        return
-
-    modelloader.cleanup_models()
-    modules.sd_models.setup_model()
-    codeformer.setup_model(cmd_opts.codeformer_models_path)
-    gfpgan.setup_model(cmd_opts.gfpgan_models_path)
-    shared.face_restorers.append(modules.face_restoration.FaceRestoration())
-    modelloader.load_upscalers()
-
-    modules.scripts.load_scripts()
-
-    modules.sd_vae.refresh_vae_list()
-    modules.sd_models.load_model()
-<<<<<<< HEAD
-    shared.opts.onchange("sd_model_checkpoint", wrap_queued_call(lambda: modules.sd_models.reload_model_weights(shared.sd_model)))
-    # I don't know what needs to be done to only reload VAE, with all those hijacks callbacks, and lowvram, 
-    # so for now this reloads the whole model too, and no cache
-    shared.opts.onchange("sd_vae", wrap_queued_call(lambda: modules.sd_models.reload_model_weights(shared.sd_model, force=True)), call=False)
-=======
-    shared.opts.onchange("sd_model_checkpoint", wrap_queued_call(lambda: modules.sd_models.reload_model_weights()))
->>>>>>> 198a1ffc
-    shared.opts.onchange("sd_hypernetwork", wrap_queued_call(lambda: modules.hypernetworks.hypernetwork.load_hypernetwork(shared.opts.sd_hypernetwork)))
-    shared.opts.onchange("sd_hypernetwork_strength", modules.hypernetworks.hypernetwork.apply_strength)
-
-    # make the program just exit at ctrl+c without waiting for anything
-    def sigint_handler(sig, frame):
-        print(f'Interrupted with signal {sig} in {frame}')
-        os._exit(0)
-
-    signal.signal(signal.SIGINT, sigint_handler)
-
-
-def create_api(app):
-    from modules.api.api import Api
-    api = Api(app, queue_lock)
-    return api
-
-
-def wait_on_server(demo=None):
-    while 1:
-        time.sleep(0.5)
-        if shared.state.need_restart:
-            shared.state.need_restart = False
-            time.sleep(0.5)
-            demo.close()
-            time.sleep(0.5)
-            break
-
-
-def api_only():
-    initialize()
-
-    app = FastAPI()
-    app.add_middleware(GZipMiddleware, minimum_size=1000)
-    api = create_api(app)
-
-    api.launch(server_name="0.0.0.0" if cmd_opts.listen else "127.0.0.1", port=cmd_opts.port if cmd_opts.port else 7861)
-
-
-def webui():
-    launch_api = cmd_opts.api
-    initialize()
-
-    while 1:
-        demo = modules.ui.create_ui(wrap_gradio_gpu_call=wrap_gradio_gpu_call)
-
-        app, local_url, share_url = demo.launch(
-            share=cmd_opts.share,
-            server_name="0.0.0.0" if cmd_opts.listen else None,
-            server_port=cmd_opts.port,
-            debug=cmd_opts.gradio_debug,
-            auth=[tuple(cred.split(':')) for cred in cmd_opts.gradio_auth.strip('"').split(',')] if cmd_opts.gradio_auth else None,
-            inbrowser=cmd_opts.autolaunch,
-            prevent_thread_lock=True
-        )
-        # after initial launch, disable --autolaunch for subsequent restarts
-        cmd_opts.autolaunch = False
-
-        app.add_middleware(GZipMiddleware, minimum_size=1000)
-
-        if launch_api:
-            create_api(app)
-
-        modules.script_callbacks.app_started_callback(demo, app)
-
-        wait_on_server(demo)
-
-        sd_samplers.set_samplers()
-
-        print('Reloading extensions')
-        extensions.list_extensions()
-        print('Reloading custom scripts')
-        modules.scripts.reload_scripts()
-        print('Reloading modules: modules.ui')
-        importlib.reload(modules.ui)
-        print('Refreshing Model List')
-        modules.sd_models.list_models()
-        print('Restarting Gradio')
-
-
-if __name__ == "__main__":
-    if cmd_opts.nowebui:
-        api_only()
-    else:
-        webui()
+import os
+import threading
+import time
+import importlib
+import signal
+import threading
+from fastapi import FastAPI
+from fastapi.middleware.gzip import GZipMiddleware
+
+from modules.paths import script_path
+
+from modules import devices, sd_samplers, upscaler, extensions
+import modules.codeformer_model as codeformer
+import modules.extras
+import modules.face_restoration
+import modules.gfpgan_model as gfpgan
+import modules.img2img
+
+import modules.lowvram
+import modules.paths
+import modules.scripts
+import modules.sd_hijack
+import modules.sd_models
+import modules.sd_vae
+import modules.shared as shared
+import modules.txt2img
+import modules.script_callbacks
+
+import modules.ui
+from modules import devices
+from modules import modelloader
+from modules.paths import script_path
+from modules.shared import cmd_opts
+import modules.hypernetworks.hypernetwork
+
+queue_lock = threading.Lock()
+
+
+def wrap_queued_call(func):
+    def f(*args, **kwargs):
+        with queue_lock:
+            res = func(*args, **kwargs)
+
+        return res
+
+    return f
+
+
+def wrap_gradio_gpu_call(func, extra_outputs=None):
+    def f(*args, **kwargs):
+
+        shared.state.begin()
+
+        with queue_lock:
+            res = func(*args, **kwargs)
+
+        shared.state.end()
+
+        return res
+
+    return modules.ui.wrap_gradio_call(f, extra_outputs=extra_outputs)
+
+
+def initialize():
+    extensions.list_extensions()
+
+    if cmd_opts.ui_debug_mode:
+        shared.sd_upscalers = upscaler.UpscalerLanczos().scalers
+        modules.scripts.load_scripts()
+        return
+
+    modelloader.cleanup_models()
+    modules.sd_models.setup_model()
+    codeformer.setup_model(cmd_opts.codeformer_models_path)
+    gfpgan.setup_model(cmd_opts.gfpgan_models_path)
+    shared.face_restorers.append(modules.face_restoration.FaceRestoration())
+    modelloader.load_upscalers()
+
+    modules.scripts.load_scripts()
+
+    modules.sd_vae.refresh_vae_list()
+    modules.sd_models.load_model()
+    shared.opts.onchange("sd_model_checkpoint", wrap_queued_call(lambda: modules.sd_models.reload_model_weights()))
+    # I don't know what needs to be done to only reload VAE, with all those hijacks callbacks, and lowvram, 
+    # so for now this reloads the whole model too
+    shared.opts.onchange("sd_vae", wrap_queued_call(lambda: modules.sd_models.reload_model_weights(force=True)), call=False)
+    shared.opts.onchange("sd_hypernetwork", wrap_queued_call(lambda: modules.hypernetworks.hypernetwork.load_hypernetwork(shared.opts.sd_hypernetwork)))
+    shared.opts.onchange("sd_hypernetwork_strength", modules.hypernetworks.hypernetwork.apply_strength)
+
+    # make the program just exit at ctrl+c without waiting for anything
+    def sigint_handler(sig, frame):
+        print(f'Interrupted with signal {sig} in {frame}')
+        os._exit(0)
+
+    signal.signal(signal.SIGINT, sigint_handler)
+
+
+def create_api(app):
+    from modules.api.api import Api
+    api = Api(app, queue_lock)
+    return api
+
+
+def wait_on_server(demo=None):
+    while 1:
+        time.sleep(0.5)
+        if shared.state.need_restart:
+            shared.state.need_restart = False
+            time.sleep(0.5)
+            demo.close()
+            time.sleep(0.5)
+            break
+
+
+def api_only():
+    initialize()
+
+    app = FastAPI()
+    app.add_middleware(GZipMiddleware, minimum_size=1000)
+    api = create_api(app)
+
+    api.launch(server_name="0.0.0.0" if cmd_opts.listen else "127.0.0.1", port=cmd_opts.port if cmd_opts.port else 7861)
+
+
+def webui():
+    launch_api = cmd_opts.api
+    initialize()
+
+    while 1:
+        demo = modules.ui.create_ui(wrap_gradio_gpu_call=wrap_gradio_gpu_call)
+
+        app, local_url, share_url = demo.launch(
+            share=cmd_opts.share,
+            server_name="0.0.0.0" if cmd_opts.listen else None,
+            server_port=cmd_opts.port,
+            debug=cmd_opts.gradio_debug,
+            auth=[tuple(cred.split(':')) for cred in cmd_opts.gradio_auth.strip('"').split(',')] if cmd_opts.gradio_auth else None,
+            inbrowser=cmd_opts.autolaunch,
+            prevent_thread_lock=True
+        )
+        # after initial launch, disable --autolaunch for subsequent restarts
+        cmd_opts.autolaunch = False
+
+        app.add_middleware(GZipMiddleware, minimum_size=1000)
+
+        if launch_api:
+            create_api(app)
+
+        modules.script_callbacks.app_started_callback(demo, app)
+
+        wait_on_server(demo)
+
+        sd_samplers.set_samplers()
+
+        print('Reloading extensions')
+        extensions.list_extensions()
+        print('Reloading custom scripts')
+        modules.scripts.reload_scripts()
+        print('Reloading modules: modules.ui')
+        importlib.reload(modules.ui)
+        print('Refreshing Model List')
+        modules.sd_models.list_models()
+        print('Restarting Gradio')
+
+
+if __name__ == "__main__":
+    if cmd_opts.nowebui:
+        api_only()
+    else:
+        webui()