--- conflicted
+++ resolved
@@ -1,613 +1,609 @@
-import os
-import re
-import sys
-from collections import namedtuple
-
-import gradio as gr
-
-<<<<<<< HEAD
-from modules import shared, paths, script_callbacks, extensions, script_loading, scripts_postprocessing, timer
-=======
-from modules import shared, paths, script_callbacks, extensions, script_loading, scripts_postprocessing, errors
->>>>>>> 36888092
-
-AlwaysVisible = object()
-
-
-class PostprocessImageArgs:
-    def __init__(self, image):
-        self.image = image
-
-
-class Script:
-    name = None
-    """script's internal name derived from title"""
-
-    section = None
-    """name of UI section that the script's controls will be placed into"""
-
-    filename = None
-    args_from = None
-    args_to = None
-    alwayson = False
-
-    is_txt2img = False
-    is_img2img = False
-
-    group = None
-    """A gr.Group component that has all script's UI inside it"""
-
-    infotext_fields = None
-    """if set in ui(), this is a list of pairs of gradio component + text; the text will be used when
-    parsing infotext to set the value for the component; see ui.py's txt2img_paste_fields for an example
-    """
-
-    paste_field_names = None
-    """if set in ui(), this is a list of names of infotext fields; the fields will be sent through the
-    various "Send to <X>" buttons when clicked
-    """
-
-    api_info = None
-    """Generated value of type modules.api.models.ScriptInfo with information about the script for API"""
-
-    def title(self):
-        """this function should return the title of the script. This is what will be displayed in the dropdown menu."""
-
-        raise NotImplementedError()
-
-    def ui(self, is_img2img):
-        """this function should create gradio UI elements. See https://gradio.app/docs/#components
-        The return value should be an array of all components that are used in processing.
-        Values of those returned components will be passed to run() and process() functions.
-        """
-
-        pass
-
-    def show(self, is_img2img):
-        """
-        is_img2img is True if this function is called for the img2img interface, and Fasle otherwise
-
-        This function should return:
-         - False if the script should not be shown in UI at all
-         - True if the script should be shown in UI if it's selected in the scripts dropdown
-         - script.AlwaysVisible if the script should be shown in UI at all times
-         """
-
-        return True
-
-    def run(self, p, *args):
-        """
-        This function is called if the script has been selected in the script dropdown.
-        It must do all processing and return the Processed object with results, same as
-        one returned by processing.process_images.
-
-        Usually the processing is done by calling the processing.process_images function.
-
-        args contains all values returned by components from ui()
-        """
-
-        pass
-
-    def before_process(self, p, *args):
-        """
-        This function is called very early before processing begins for AlwaysVisible scripts.
-        You can modify the processing object (p) here, inject hooks, etc.
-        args contains all values returned by components from ui()
-        """
-
-        pass
-
-    def process(self, p, *args):
-        """
-        This function is called before processing begins for AlwaysVisible scripts.
-        You can modify the processing object (p) here, inject hooks, etc.
-        args contains all values returned by components from ui()
-        """
-
-        pass
-
-    def before_process_batch(self, p, *args, **kwargs):
-        """
-        Called before extra networks are parsed from the prompt, so you can add
-        new extra network keywords to the prompt with this callback.
-
-        **kwargs will have those items:
-          - batch_number - index of current batch, from 0 to number of batches-1
-          - prompts - list of prompts for current batch; you can change contents of this list but changing the number of entries will likely break things
-          - seeds - list of seeds for current batch
-          - subseeds - list of subseeds for current batch
-        """
-
-        pass
-
-    def process_batch(self, p, *args, **kwargs):
-        """
-        Same as process(), but called for every batch.
-
-        **kwargs will have those items:
-          - batch_number - index of current batch, from 0 to number of batches-1
-          - prompts - list of prompts for current batch; you can change contents of this list but changing the number of entries will likely break things
-          - seeds - list of seeds for current batch
-          - subseeds - list of subseeds for current batch
-        """
-
-        pass
-
-    def postprocess_batch(self, p, *args, **kwargs):
-        """
-        Same as process_batch(), but called for every batch after it has been generated.
-
-        **kwargs will have same items as process_batch, and also:
-          - batch_number - index of current batch, from 0 to number of batches-1
-          - images - torch tensor with all generated images, with values ranging from 0 to 1;
-        """
-
-        pass
-
-    def postprocess_image(self, p, pp: PostprocessImageArgs, *args):
-        """
-        Called for every image after it has been generated.
-        """
-
-        pass
-
-    def postprocess(self, p, processed, *args):
-        """
-        This function is called after processing ends for AlwaysVisible scripts.
-        args contains all values returned by components from ui()
-        """
-
-        pass
-
-    def before_component(self, component, **kwargs):
-        """
-        Called before a component is created.
-        Use elem_id/label fields of kwargs to figure out which component it is.
-        This can be useful to inject your own components somewhere in the middle of vanilla UI.
-        You can return created components in the ui() function to add them to the list of arguments for your processing functions
-        """
-
-        pass
-
-    def after_component(self, component, **kwargs):
-        """
-        Called after a component is created. Same as above.
-        """
-
-        pass
-
-    def describe(self):
-        """unused"""
-        return ""
-
-    def elem_id(self, item_id):
-        """helper function to generate id for a HTML element, constructs final id out of script name, tab and user-supplied item_id"""
-
-        need_tabname = self.show(True) == self.show(False)
-        tabkind = 'img2img' if self.is_img2img else 'txt2txt'
-        tabname = f"{tabkind}_" if need_tabname else ""
-        title = re.sub(r'[^a-z_0-9]', '', re.sub(r'\s', '_', self.title().lower()))
-
-        return f'script_{tabname}{title}_{item_id}'
-
-
-current_basedir = paths.script_path
-
-
-def basedir():
-    """returns the base directory for the current script. For scripts in the main scripts directory,
-    this is the main directory (where webui.py resides), and for scripts in extensions directory
-    (ie extensions/aesthetic/script/aesthetic.py), this is extension's directory (extensions/aesthetic)
-    """
-    return current_basedir
-
-
-ScriptFile = namedtuple("ScriptFile", ["basedir", "filename", "path"])
-
-scripts_data = []
-postprocessing_scripts_data = []
-ScriptClassData = namedtuple("ScriptClassData", ["script_class", "path", "basedir", "module"])
-
-
-def list_scripts(scriptdirname, extension):
-    scripts_list = []
-
-    basedir = os.path.join(paths.script_path, scriptdirname)
-    if os.path.exists(basedir):
-        for filename in sorted(os.listdir(basedir)):
-            scripts_list.append(ScriptFile(paths.script_path, filename, os.path.join(basedir, filename)))
-
-    for ext in extensions.active():
-        scripts_list += ext.list_files(scriptdirname, extension)
-
-    scripts_list = [x for x in scripts_list if os.path.splitext(x.path)[1].lower() == extension and os.path.isfile(x.path)]
-
-    return scripts_list
-
-
-def list_files_with_name(filename):
-    res = []
-
-    dirs = [paths.script_path] + [ext.path for ext in extensions.active()]
-
-    for dirpath in dirs:
-        if not os.path.isdir(dirpath):
-            continue
-
-        path = os.path.join(dirpath, filename)
-        if os.path.isfile(path):
-            res.append(path)
-
-    return res
-
-
-def load_scripts():
-    global current_basedir
-    scripts_data.clear()
-    postprocessing_scripts_data.clear()
-    script_callbacks.clear_callbacks()
-
-    scripts_list = list_scripts("scripts", ".py")
-
-    syspath = sys.path
-
-    def register_scripts_from_module(module):
-        for script_class in module.__dict__.values():
-            if type(script_class) != type:
-                continue
-
-            if issubclass(script_class, Script):
-                scripts_data.append(ScriptClassData(script_class, scriptfile.path, scriptfile.basedir, module))
-            elif issubclass(script_class, scripts_postprocessing.ScriptPostprocessing):
-                postprocessing_scripts_data.append(ScriptClassData(script_class, scriptfile.path, scriptfile.basedir, module))
-
-    def orderby(basedir):
-        # 1st webui, 2nd extensions-builtin, 3rd extensions
-        priority = {os.path.join(paths.script_path, "extensions-builtin"):1, paths.script_path:0}
-        for key in priority:
-            if basedir.startswith(key):
-                return priority[key]
-        return 9999
-
-    for scriptfile in sorted(scripts_list, key=lambda x: [orderby(x.basedir), x]):
-        try:
-            if scriptfile.basedir != paths.script_path:
-                sys.path = [scriptfile.basedir] + sys.path
-            current_basedir = scriptfile.basedir
-
-            script_module = script_loading.load_module(scriptfile.path)
-            register_scripts_from_module(script_module)
-
-        except Exception:
-            errors.report(f"Error loading script: {scriptfile.filename}", exc_info=True)
-
-        finally:
-            sys.path = syspath
-            current_basedir = paths.script_path
-            timer.startup_timer.record(scriptfile.filename)
-
-    global scripts_txt2img, scripts_img2img, scripts_postproc
-
-    scripts_txt2img = ScriptRunner()
-    scripts_img2img = ScriptRunner()
-    scripts_postproc = scripts_postprocessing.ScriptPostprocessingRunner()
-
-
-def wrap_call(func, filename, funcname, *args, default=None, **kwargs):
-    try:
-        return func(*args, **kwargs)
-    except Exception:
-        errors.report(f"Error calling: {filename}/{funcname}", exc_info=True)
-
-    return default
-
-
-class ScriptRunner:
-    def __init__(self):
-        self.scripts = []
-        self.selectable_scripts = []
-        self.alwayson_scripts = []
-        self.titles = []
-        self.infotext_fields = []
-        self.paste_field_names = []
-        self.inputs = [None]
-
-    def initialize_scripts(self, is_img2img):
-        from modules import scripts_auto_postprocessing
-
-        self.scripts.clear()
-        self.alwayson_scripts.clear()
-        self.selectable_scripts.clear()
-
-        auto_processing_scripts = scripts_auto_postprocessing.create_auto_preprocessing_script_data()
-
-        for script_data in auto_processing_scripts + scripts_data:
-            script = script_data.script_class()
-            script.filename = script_data.path
-            script.is_txt2img = not is_img2img
-            script.is_img2img = is_img2img
-
-            visibility = script.show(script.is_img2img)
-
-            if visibility == AlwaysVisible:
-                self.scripts.append(script)
-                self.alwayson_scripts.append(script)
-                script.alwayson = True
-
-            elif visibility:
-                self.scripts.append(script)
-                self.selectable_scripts.append(script)
-
-    def create_script_ui(self, script):
-        import modules.api.models as api_models
-
-        script.args_from = len(self.inputs)
-        script.args_to = len(self.inputs)
-
-        controls = wrap_call(script.ui, script.filename, "ui", script.is_img2img)
-
-        if controls is None:
-            return
-
-        script.name = wrap_call(script.title, script.filename, "title", default=script.filename).lower()
-        api_args = []
-
-        for control in controls:
-            control.custom_script_source = os.path.basename(script.filename)
-
-            arg_info = api_models.ScriptArg(label=control.label or "")
-
-            for field in ("value", "minimum", "maximum", "step", "choices"):
-                v = getattr(control, field, None)
-                if v is not None:
-                    setattr(arg_info, field, v)
-
-            api_args.append(arg_info)
-
-        script.api_info = api_models.ScriptInfo(
-            name=script.name,
-            is_img2img=script.is_img2img,
-            is_alwayson=script.alwayson,
-            args=api_args,
-        )
-
-        if script.infotext_fields is not None:
-            self.infotext_fields += script.infotext_fields
-
-        if script.paste_field_names is not None:
-            self.paste_field_names += script.paste_field_names
-
-        self.inputs += controls
-        script.args_to = len(self.inputs)
-
-    def setup_ui_for_section(self, section, scriptlist=None):
-        if scriptlist is None:
-            scriptlist = self.alwayson_scripts
-
-        for script in scriptlist:
-            if script.alwayson and script.section != section:
-                continue
-
-            with gr.Group(visible=script.alwayson) as group:
-                self.create_script_ui(script)
-
-            script.group = group
-
-    def prepare_ui(self):
-        self.inputs = [None]
-
-    def setup_ui(self):
-        self.titles = [wrap_call(script.title, script.filename, "title") or f"{script.filename} [error]" for script in self.selectable_scripts]
-
-        self.setup_ui_for_section(None)
-
-        dropdown = gr.Dropdown(label="Script", elem_id="script_list", choices=["None"] + self.titles, value="None", type="index")
-        self.inputs[0] = dropdown
-
-        self.setup_ui_for_section(None, self.selectable_scripts)
-
-        def select_script(script_index):
-            selected_script = self.selectable_scripts[script_index - 1] if script_index>0 else None
-
-            return [gr.update(visible=selected_script == s) for s in self.selectable_scripts]
-
-        def init_field(title):
-            """called when an initial value is set from ui-config.json to show script's UI components"""
-
-            if title == 'None':
-                return
-
-            script_index = self.titles.index(title)
-            self.selectable_scripts[script_index].group.visible = True
-
-        dropdown.init_field = init_field
-
-        dropdown.change(
-            fn=select_script,
-            inputs=[dropdown],
-            outputs=[script.group for script in self.selectable_scripts]
-        )
-
-        self.script_load_ctr = 0
-
-        def onload_script_visibility(params):
-            title = params.get('Script', None)
-            if title:
-                title_index = self.titles.index(title)
-                visibility = title_index == self.script_load_ctr
-                self.script_load_ctr = (self.script_load_ctr + 1) % len(self.titles)
-                return gr.update(visible=visibility)
-            else:
-                return gr.update(visible=False)
-
-        self.infotext_fields.append((dropdown, lambda x: gr.update(value=x.get('Script', 'None'))))
-        self.infotext_fields.extend([(script.group, onload_script_visibility) for script in self.selectable_scripts])
-
-        return self.inputs
-
-    def run(self, p, *args):
-        script_index = args[0]
-
-        if script_index == 0:
-            return None
-
-        script = self.selectable_scripts[script_index-1]
-
-        if script is None:
-            return None
-
-        script_args = args[script.args_from:script.args_to]
-        processed = script.run(p, *script_args)
-
-        shared.total_tqdm.clear()
-
-        return processed
-
-    def before_process(self, p):
-        for script in self.alwayson_scripts:
-            try:
-                script_args = p.script_args[script.args_from:script.args_to]
-                script.before_process(p, *script_args)
-            except Exception:
-                errors.report(f"Error running before_process: {script.filename}", exc_info=True)
-
-    def process(self, p):
-        for script in self.alwayson_scripts:
-            try:
-                script_args = p.script_args[script.args_from:script.args_to]
-                script.process(p, *script_args)
-            except Exception:
-                errors.report(f"Error running process: {script.filename}", exc_info=True)
-
-    def before_process_batch(self, p, **kwargs):
-        for script in self.alwayson_scripts:
-            try:
-                script_args = p.script_args[script.args_from:script.args_to]
-                script.before_process_batch(p, *script_args, **kwargs)
-            except Exception:
-                errors.report(f"Error running before_process_batch: {script.filename}", exc_info=True)
-
-    def process_batch(self, p, **kwargs):
-        for script in self.alwayson_scripts:
-            try:
-                script_args = p.script_args[script.args_from:script.args_to]
-                script.process_batch(p, *script_args, **kwargs)
-            except Exception:
-                errors.report(f"Error running process_batch: {script.filename}", exc_info=True)
-
-    def postprocess(self, p, processed):
-        for script in self.alwayson_scripts:
-            try:
-                script_args = p.script_args[script.args_from:script.args_to]
-                script.postprocess(p, processed, *script_args)
-            except Exception:
-                errors.report(f"Error running postprocess: {script.filename}", exc_info=True)
-
-    def postprocess_batch(self, p, images, **kwargs):
-        for script in self.alwayson_scripts:
-            try:
-                script_args = p.script_args[script.args_from:script.args_to]
-                script.postprocess_batch(p, *script_args, images=images, **kwargs)
-            except Exception:
-                errors.report(f"Error running postprocess_batch: {script.filename}", exc_info=True)
-
-    def postprocess_image(self, p, pp: PostprocessImageArgs):
-        for script in self.alwayson_scripts:
-            try:
-                script_args = p.script_args[script.args_from:script.args_to]
-                script.postprocess_image(p, pp, *script_args)
-            except Exception:
-                errors.report(f"Error running postprocess_image: {script.filename}", exc_info=True)
-
-    def before_component(self, component, **kwargs):
-        for script in self.scripts:
-            try:
-                script.before_component(component, **kwargs)
-            except Exception:
-                errors.report(f"Error running before_component: {script.filename}", exc_info=True)
-
-    def after_component(self, component, **kwargs):
-        for script in self.scripts:
-            try:
-                script.after_component(component, **kwargs)
-            except Exception:
-                errors.report(f"Error running after_component: {script.filename}", exc_info=True)
-
-    def reload_sources(self, cache):
-        for si, script in list(enumerate(self.scripts)):
-            args_from = script.args_from
-            args_to = script.args_to
-            filename = script.filename
-
-            module = cache.get(filename, None)
-            if module is None:
-                module = script_loading.load_module(script.filename)
-                cache[filename] = module
-
-            for script_class in module.__dict__.values():
-                if type(script_class) == type and issubclass(script_class, Script):
-                    self.scripts[si] = script_class()
-                    self.scripts[si].filename = filename
-                    self.scripts[si].args_from = args_from
-                    self.scripts[si].args_to = args_to
-
-
-scripts_txt2img: ScriptRunner = None
-scripts_img2img: ScriptRunner = None
-scripts_postproc: scripts_postprocessing.ScriptPostprocessingRunner = None
-scripts_current: ScriptRunner = None
-
-
-def reload_script_body_only():
-    cache = {}
-    scripts_txt2img.reload_sources(cache)
-    scripts_img2img.reload_sources(cache)
-
-
-reload_scripts = load_scripts  # compatibility alias
-
-
-def add_classes_to_gradio_component(comp):
-    """
-    this adds gradio-* to the component for css styling (ie gradio-button to gr.Button), as well as some others
-    """
-
-    comp.elem_classes = [f"gradio-{comp.get_block_name()}", *(comp.elem_classes or [])]
-
-    if getattr(comp, 'multiselect', False):
-        comp.elem_classes.append('multiselect')
-
-
-
-def IOComponent_init(self, *args, **kwargs):
-    if scripts_current is not None:
-        scripts_current.before_component(self, **kwargs)
-
-    script_callbacks.before_component_callback(self, **kwargs)
-
-    res = original_IOComponent_init(self, *args, **kwargs)
-
-    add_classes_to_gradio_component(self)
-
-    script_callbacks.after_component_callback(self, **kwargs)
-
-    if scripts_current is not None:
-        scripts_current.after_component(self, **kwargs)
-
-    return res
-
-
-original_IOComponent_init = gr.components.IOComponent.__init__
-gr.components.IOComponent.__init__ = IOComponent_init
-
-
-def BlockContext_init(self, *args, **kwargs):
-    res = original_BlockContext_init(self, *args, **kwargs)
-
-    add_classes_to_gradio_component(self)
-
-    return res
-
-
-original_BlockContext_init = gr.blocks.BlockContext.__init__
-gr.blocks.BlockContext.__init__ = BlockContext_init
+import os
+import re
+import sys
+from collections import namedtuple
+
+import gradio as gr
+
+from modules import shared, paths, script_callbacks, extensions, script_loading, scripts_postprocessing, errors, timer
+
+AlwaysVisible = object()
+
+
+class PostprocessImageArgs:
+    def __init__(self, image):
+        self.image = image
+
+
+class Script:
+    name = None
+    """script's internal name derived from title"""
+
+    section = None
+    """name of UI section that the script's controls will be placed into"""
+
+    filename = None
+    args_from = None
+    args_to = None
+    alwayson = False
+
+    is_txt2img = False
+    is_img2img = False
+
+    group = None
+    """A gr.Group component that has all script's UI inside it"""
+
+    infotext_fields = None
+    """if set in ui(), this is a list of pairs of gradio component + text; the text will be used when
+    parsing infotext to set the value for the component; see ui.py's txt2img_paste_fields for an example
+    """
+
+    paste_field_names = None
+    """if set in ui(), this is a list of names of infotext fields; the fields will be sent through the
+    various "Send to <X>" buttons when clicked
+    """
+
+    api_info = None
+    """Generated value of type modules.api.models.ScriptInfo with information about the script for API"""
+
+    def title(self):
+        """this function should return the title of the script. This is what will be displayed in the dropdown menu."""
+
+        raise NotImplementedError()
+
+    def ui(self, is_img2img):
+        """this function should create gradio UI elements. See https://gradio.app/docs/#components
+        The return value should be an array of all components that are used in processing.
+        Values of those returned components will be passed to run() and process() functions.
+        """
+
+        pass
+
+    def show(self, is_img2img):
+        """
+        is_img2img is True if this function is called for the img2img interface, and Fasle otherwise
+
+        This function should return:
+         - False if the script should not be shown in UI at all
+         - True if the script should be shown in UI if it's selected in the scripts dropdown
+         - script.AlwaysVisible if the script should be shown in UI at all times
+         """
+
+        return True
+
+    def run(self, p, *args):
+        """
+        This function is called if the script has been selected in the script dropdown.
+        It must do all processing and return the Processed object with results, same as
+        one returned by processing.process_images.
+
+        Usually the processing is done by calling the processing.process_images function.
+
+        args contains all values returned by components from ui()
+        """
+
+        pass
+
+    def before_process(self, p, *args):
+        """
+        This function is called very early before processing begins for AlwaysVisible scripts.
+        You can modify the processing object (p) here, inject hooks, etc.
+        args contains all values returned by components from ui()
+        """
+
+        pass
+
+    def process(self, p, *args):
+        """
+        This function is called before processing begins for AlwaysVisible scripts.
+        You can modify the processing object (p) here, inject hooks, etc.
+        args contains all values returned by components from ui()
+        """
+
+        pass
+
+    def before_process_batch(self, p, *args, **kwargs):
+        """
+        Called before extra networks are parsed from the prompt, so you can add
+        new extra network keywords to the prompt with this callback.
+
+        **kwargs will have those items:
+          - batch_number - index of current batch, from 0 to number of batches-1
+          - prompts - list of prompts for current batch; you can change contents of this list but changing the number of entries will likely break things
+          - seeds - list of seeds for current batch
+          - subseeds - list of subseeds for current batch
+        """
+
+        pass
+
+    def process_batch(self, p, *args, **kwargs):
+        """
+        Same as process(), but called for every batch.
+
+        **kwargs will have those items:
+          - batch_number - index of current batch, from 0 to number of batches-1
+          - prompts - list of prompts for current batch; you can change contents of this list but changing the number of entries will likely break things
+          - seeds - list of seeds for current batch
+          - subseeds - list of subseeds for current batch
+        """
+
+        pass
+
+    def postprocess_batch(self, p, *args, **kwargs):
+        """
+        Same as process_batch(), but called for every batch after it has been generated.
+
+        **kwargs will have same items as process_batch, and also:
+          - batch_number - index of current batch, from 0 to number of batches-1
+          - images - torch tensor with all generated images, with values ranging from 0 to 1;
+        """
+
+        pass
+
+    def postprocess_image(self, p, pp: PostprocessImageArgs, *args):
+        """
+        Called for every image after it has been generated.
+        """
+
+        pass
+
+    def postprocess(self, p, processed, *args):
+        """
+        This function is called after processing ends for AlwaysVisible scripts.
+        args contains all values returned by components from ui()
+        """
+
+        pass
+
+    def before_component(self, component, **kwargs):
+        """
+        Called before a component is created.
+        Use elem_id/label fields of kwargs to figure out which component it is.
+        This can be useful to inject your own components somewhere in the middle of vanilla UI.
+        You can return created components in the ui() function to add them to the list of arguments for your processing functions
+        """
+
+        pass
+
+    def after_component(self, component, **kwargs):
+        """
+        Called after a component is created. Same as above.
+        """
+
+        pass
+
+    def describe(self):
+        """unused"""
+        return ""
+
+    def elem_id(self, item_id):
+        """helper function to generate id for a HTML element, constructs final id out of script name, tab and user-supplied item_id"""
+
+        need_tabname = self.show(True) == self.show(False)
+        tabkind = 'img2img' if self.is_img2img else 'txt2txt'
+        tabname = f"{tabkind}_" if need_tabname else ""
+        title = re.sub(r'[^a-z_0-9]', '', re.sub(r'\s', '_', self.title().lower()))
+
+        return f'script_{tabname}{title}_{item_id}'
+
+
+current_basedir = paths.script_path
+
+
+def basedir():
+    """returns the base directory for the current script. For scripts in the main scripts directory,
+    this is the main directory (where webui.py resides), and for scripts in extensions directory
+    (ie extensions/aesthetic/script/aesthetic.py), this is extension's directory (extensions/aesthetic)
+    """
+    return current_basedir
+
+
+ScriptFile = namedtuple("ScriptFile", ["basedir", "filename", "path"])
+
+scripts_data = []
+postprocessing_scripts_data = []
+ScriptClassData = namedtuple("ScriptClassData", ["script_class", "path", "basedir", "module"])
+
+
+def list_scripts(scriptdirname, extension):
+    scripts_list = []
+
+    basedir = os.path.join(paths.script_path, scriptdirname)
+    if os.path.exists(basedir):
+        for filename in sorted(os.listdir(basedir)):
+            scripts_list.append(ScriptFile(paths.script_path, filename, os.path.join(basedir, filename)))
+
+    for ext in extensions.active():
+        scripts_list += ext.list_files(scriptdirname, extension)
+
+    scripts_list = [x for x in scripts_list if os.path.splitext(x.path)[1].lower() == extension and os.path.isfile(x.path)]
+
+    return scripts_list
+
+
+def list_files_with_name(filename):
+    res = []
+
+    dirs = [paths.script_path] + [ext.path for ext in extensions.active()]
+
+    for dirpath in dirs:
+        if not os.path.isdir(dirpath):
+            continue
+
+        path = os.path.join(dirpath, filename)
+        if os.path.isfile(path):
+            res.append(path)
+
+    return res
+
+
+def load_scripts():
+    global current_basedir
+    scripts_data.clear()
+    postprocessing_scripts_data.clear()
+    script_callbacks.clear_callbacks()
+
+    scripts_list = list_scripts("scripts", ".py")
+
+    syspath = sys.path
+
+    def register_scripts_from_module(module):
+        for script_class in module.__dict__.values():
+            if type(script_class) != type:
+                continue
+
+            if issubclass(script_class, Script):
+                scripts_data.append(ScriptClassData(script_class, scriptfile.path, scriptfile.basedir, module))
+            elif issubclass(script_class, scripts_postprocessing.ScriptPostprocessing):
+                postprocessing_scripts_data.append(ScriptClassData(script_class, scriptfile.path, scriptfile.basedir, module))
+
+    def orderby(basedir):
+        # 1st webui, 2nd extensions-builtin, 3rd extensions
+        priority = {os.path.join(paths.script_path, "extensions-builtin"):1, paths.script_path:0}
+        for key in priority:
+            if basedir.startswith(key):
+                return priority[key]
+        return 9999
+
+    for scriptfile in sorted(scripts_list, key=lambda x: [orderby(x.basedir), x]):
+        try:
+            if scriptfile.basedir != paths.script_path:
+                sys.path = [scriptfile.basedir] + sys.path
+            current_basedir = scriptfile.basedir
+
+            script_module = script_loading.load_module(scriptfile.path)
+            register_scripts_from_module(script_module)
+
+        except Exception:
+            errors.report(f"Error loading script: {scriptfile.filename}", exc_info=True)
+
+        finally:
+            sys.path = syspath
+            current_basedir = paths.script_path
+            timer.startup_timer.record(scriptfile.filename)
+
+    global scripts_txt2img, scripts_img2img, scripts_postproc
+
+    scripts_txt2img = ScriptRunner()
+    scripts_img2img = ScriptRunner()
+    scripts_postproc = scripts_postprocessing.ScriptPostprocessingRunner()
+
+
+def wrap_call(func, filename, funcname, *args, default=None, **kwargs):
+    try:
+        return func(*args, **kwargs)
+    except Exception:
+        errors.report(f"Error calling: {filename}/{funcname}", exc_info=True)
+
+    return default
+
+
+class ScriptRunner:
+    def __init__(self):
+        self.scripts = []
+        self.selectable_scripts = []
+        self.alwayson_scripts = []
+        self.titles = []
+        self.infotext_fields = []
+        self.paste_field_names = []
+        self.inputs = [None]
+
+    def initialize_scripts(self, is_img2img):
+        from modules import scripts_auto_postprocessing
+
+        self.scripts.clear()
+        self.alwayson_scripts.clear()
+        self.selectable_scripts.clear()
+
+        auto_processing_scripts = scripts_auto_postprocessing.create_auto_preprocessing_script_data()
+
+        for script_data in auto_processing_scripts + scripts_data:
+            script = script_data.script_class()
+            script.filename = script_data.path
+            script.is_txt2img = not is_img2img
+            script.is_img2img = is_img2img
+
+            visibility = script.show(script.is_img2img)
+
+            if visibility == AlwaysVisible:
+                self.scripts.append(script)
+                self.alwayson_scripts.append(script)
+                script.alwayson = True
+
+            elif visibility:
+                self.scripts.append(script)
+                self.selectable_scripts.append(script)
+
+    def create_script_ui(self, script):
+        import modules.api.models as api_models
+
+        script.args_from = len(self.inputs)
+        script.args_to = len(self.inputs)
+
+        controls = wrap_call(script.ui, script.filename, "ui", script.is_img2img)
+
+        if controls is None:
+            return
+
+        script.name = wrap_call(script.title, script.filename, "title", default=script.filename).lower()
+        api_args = []
+
+        for control in controls:
+            control.custom_script_source = os.path.basename(script.filename)
+
+            arg_info = api_models.ScriptArg(label=control.label or "")
+
+            for field in ("value", "minimum", "maximum", "step", "choices"):
+                v = getattr(control, field, None)
+                if v is not None:
+                    setattr(arg_info, field, v)
+
+            api_args.append(arg_info)
+
+        script.api_info = api_models.ScriptInfo(
+            name=script.name,
+            is_img2img=script.is_img2img,
+            is_alwayson=script.alwayson,
+            args=api_args,
+        )
+
+        if script.infotext_fields is not None:
+            self.infotext_fields += script.infotext_fields
+
+        if script.paste_field_names is not None:
+            self.paste_field_names += script.paste_field_names
+
+        self.inputs += controls
+        script.args_to = len(self.inputs)
+
+    def setup_ui_for_section(self, section, scriptlist=None):
+        if scriptlist is None:
+            scriptlist = self.alwayson_scripts
+
+        for script in scriptlist:
+            if script.alwayson and script.section != section:
+                continue
+
+            with gr.Group(visible=script.alwayson) as group:
+                self.create_script_ui(script)
+
+            script.group = group
+
+    def prepare_ui(self):
+        self.inputs = [None]
+
+    def setup_ui(self):
+        self.titles = [wrap_call(script.title, script.filename, "title") or f"{script.filename} [error]" for script in self.selectable_scripts]
+
+        self.setup_ui_for_section(None)
+
+        dropdown = gr.Dropdown(label="Script", elem_id="script_list", choices=["None"] + self.titles, value="None", type="index")
+        self.inputs[0] = dropdown
+
+        self.setup_ui_for_section(None, self.selectable_scripts)
+
+        def select_script(script_index):
+            selected_script = self.selectable_scripts[script_index - 1] if script_index>0 else None
+
+            return [gr.update(visible=selected_script == s) for s in self.selectable_scripts]
+
+        def init_field(title):
+            """called when an initial value is set from ui-config.json to show script's UI components"""
+
+            if title == 'None':
+                return
+
+            script_index = self.titles.index(title)
+            self.selectable_scripts[script_index].group.visible = True
+
+        dropdown.init_field = init_field
+
+        dropdown.change(
+            fn=select_script,
+            inputs=[dropdown],
+            outputs=[script.group for script in self.selectable_scripts]
+        )
+
+        self.script_load_ctr = 0
+
+        def onload_script_visibility(params):
+            title = params.get('Script', None)
+            if title:
+                title_index = self.titles.index(title)
+                visibility = title_index == self.script_load_ctr
+                self.script_load_ctr = (self.script_load_ctr + 1) % len(self.titles)
+                return gr.update(visible=visibility)
+            else:
+                return gr.update(visible=False)
+
+        self.infotext_fields.append((dropdown, lambda x: gr.update(value=x.get('Script', 'None'))))
+        self.infotext_fields.extend([(script.group, onload_script_visibility) for script in self.selectable_scripts])
+
+        return self.inputs
+
+    def run(self, p, *args):
+        script_index = args[0]
+
+        if script_index == 0:
+            return None
+
+        script = self.selectable_scripts[script_index-1]
+
+        if script is None:
+            return None
+
+        script_args = args[script.args_from:script.args_to]
+        processed = script.run(p, *script_args)
+
+        shared.total_tqdm.clear()
+
+        return processed
+
+    def before_process(self, p):
+        for script in self.alwayson_scripts:
+            try:
+                script_args = p.script_args[script.args_from:script.args_to]
+                script.before_process(p, *script_args)
+            except Exception:
+                errors.report(f"Error running before_process: {script.filename}", exc_info=True)
+
+    def process(self, p):
+        for script in self.alwayson_scripts:
+            try:
+                script_args = p.script_args[script.args_from:script.args_to]
+                script.process(p, *script_args)
+            except Exception:
+                errors.report(f"Error running process: {script.filename}", exc_info=True)
+
+    def before_process_batch(self, p, **kwargs):
+        for script in self.alwayson_scripts:
+            try:
+                script_args = p.script_args[script.args_from:script.args_to]
+                script.before_process_batch(p, *script_args, **kwargs)
+            except Exception:
+                errors.report(f"Error running before_process_batch: {script.filename}", exc_info=True)
+
+    def process_batch(self, p, **kwargs):
+        for script in self.alwayson_scripts:
+            try:
+                script_args = p.script_args[script.args_from:script.args_to]
+                script.process_batch(p, *script_args, **kwargs)
+            except Exception:
+                errors.report(f"Error running process_batch: {script.filename}", exc_info=True)
+
+    def postprocess(self, p, processed):
+        for script in self.alwayson_scripts:
+            try:
+                script_args = p.script_args[script.args_from:script.args_to]
+                script.postprocess(p, processed, *script_args)
+            except Exception:
+                errors.report(f"Error running postprocess: {script.filename}", exc_info=True)
+
+    def postprocess_batch(self, p, images, **kwargs):
+        for script in self.alwayson_scripts:
+            try:
+                script_args = p.script_args[script.args_from:script.args_to]
+                script.postprocess_batch(p, *script_args, images=images, **kwargs)
+            except Exception:
+                errors.report(f"Error running postprocess_batch: {script.filename}", exc_info=True)
+
+    def postprocess_image(self, p, pp: PostprocessImageArgs):
+        for script in self.alwayson_scripts:
+            try:
+                script_args = p.script_args[script.args_from:script.args_to]
+                script.postprocess_image(p, pp, *script_args)
+            except Exception:
+                errors.report(f"Error running postprocess_image: {script.filename}", exc_info=True)
+
+    def before_component(self, component, **kwargs):
+        for script in self.scripts:
+            try:
+                script.before_component(component, **kwargs)
+            except Exception:
+                errors.report(f"Error running before_component: {script.filename}", exc_info=True)
+
+    def after_component(self, component, **kwargs):
+        for script in self.scripts:
+            try:
+                script.after_component(component, **kwargs)
+            except Exception:
+                errors.report(f"Error running after_component: {script.filename}", exc_info=True)
+
+    def reload_sources(self, cache):
+        for si, script in list(enumerate(self.scripts)):
+            args_from = script.args_from
+            args_to = script.args_to
+            filename = script.filename
+
+            module = cache.get(filename, None)
+            if module is None:
+                module = script_loading.load_module(script.filename)
+                cache[filename] = module
+
+            for script_class in module.__dict__.values():
+                if type(script_class) == type and issubclass(script_class, Script):
+                    self.scripts[si] = script_class()
+                    self.scripts[si].filename = filename
+                    self.scripts[si].args_from = args_from
+                    self.scripts[si].args_to = args_to
+
+
+scripts_txt2img: ScriptRunner = None
+scripts_img2img: ScriptRunner = None
+scripts_postproc: scripts_postprocessing.ScriptPostprocessingRunner = None
+scripts_current: ScriptRunner = None
+
+
+def reload_script_body_only():
+    cache = {}
+    scripts_txt2img.reload_sources(cache)
+    scripts_img2img.reload_sources(cache)
+
+
+reload_scripts = load_scripts  # compatibility alias
+
+
+def add_classes_to_gradio_component(comp):
+    """
+    this adds gradio-* to the component for css styling (ie gradio-button to gr.Button), as well as some others
+    """
+
+    comp.elem_classes = [f"gradio-{comp.get_block_name()}", *(comp.elem_classes or [])]
+
+    if getattr(comp, 'multiselect', False):
+        comp.elem_classes.append('multiselect')
+
+
+
+def IOComponent_init(self, *args, **kwargs):
+    if scripts_current is not None:
+        scripts_current.before_component(self, **kwargs)
+
+    script_callbacks.before_component_callback(self, **kwargs)
+
+    res = original_IOComponent_init(self, *args, **kwargs)
+
+    add_classes_to_gradio_component(self)
+
+    script_callbacks.after_component_callback(self, **kwargs)
+
+    if scripts_current is not None:
+        scripts_current.after_component(self, **kwargs)
+
+    return res
+
+
+original_IOComponent_init = gr.components.IOComponent.__init__
+gr.components.IOComponent.__init__ = IOComponent_init
+
+
+def BlockContext_init(self, *args, **kwargs):
+    res = original_BlockContext_init(self, *args, **kwargs)
+
+    add_classes_to_gradio_component(self)
+
+    return res
+
+
+original_BlockContext_init = gr.blocks.BlockContext.__init__
+gr.blocks.BlockContext.__init__ = BlockContext_init