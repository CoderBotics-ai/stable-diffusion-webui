import dataclasses

import torch

import k_diffusion

import numpy as np

from modules import shared

@dataclasses.dataclass
class Scheduler:
    name: str
    label: str
    function: any

    default_rho: float = -1
    need_inner_model: bool = False
    aliases: list = None


def uniform(n, sigma_min, sigma_max, inner_model, device):
    return inner_model.get_sigmas(n)


def sgm_uniform(n, sigma_min, sigma_max, inner_model, device):
    start = inner_model.sigma_to_t(torch.tensor(sigma_max))
    end = inner_model.sigma_to_t(torch.tensor(sigma_min))
    sigs = [
        inner_model.t_to_sigma(ts)
        for ts in torch.linspace(start, end, n + 1)[:-1]
    ]
    sigs += [0.0]
    return torch.FloatTensor(sigs).to(device)

def get_align_your_steps_sigmas(n, sigma_min, sigma_max, device='cpu'):
    # https://research.nvidia.com/labs/toronto-ai/AlignYourSteps/howto.html
    def loglinear_interp(t_steps, num_steps):
        """
        Performs log-linear interpolation of a given array of decreasing numbers.
        """
        xs = np.linspace(0, 1, len(t_steps))
        ys = np.log(t_steps[::-1])

        new_xs = np.linspace(0, 1, num_steps)
        new_ys = np.interp(new_xs, xs, ys)

        interped_ys = np.exp(new_ys)[::-1].copy()
        return interped_ys

    if shared.sd_model.is_sdxl:
        sigmas = [14.615, 6.315, 3.771, 2.181, 1.342, 0.862, 0.555, 0.380, 0.234, 0.113, 0.029]
    else:
        # Default to SD 1.5 sigmas.
        sigmas = [14.615, 6.475, 3.861, 2.697, 1.886, 1.396, 0.963, 0.652, 0.399, 0.152, 0.029]

    if n != len(sigmas):
        sigmas = np.append(loglinear_interp(sigmas, n), [0.0])
    else:
        sigmas.append(0.0)

    return torch.FloatTensor(sigmas).to(device)

def kl_optimal(n, sigma_min, sigma_max, device):
    alpha_min = torch.arctan(torch.tensor(sigma_min, device=device))
    alpha_max = torch.arctan(torch.tensor(sigma_max, device=device))
    step_indices = torch.arange(n + 1, device=device)
    sigmas = torch.tan(step_indices / n * alpha_min + (1.0 - step_indices / n) * alpha_max)
    return sigmas


schedulers = [
    Scheduler('automatic', 'Automatic', None),
    Scheduler('uniform', 'Uniform', uniform, need_inner_model=True),
    Scheduler('karras', 'Karras', k_diffusion.sampling.get_sigmas_karras, default_rho=7.0),
    Scheduler('exponential', 'Exponential', k_diffusion.sampling.get_sigmas_exponential),
    Scheduler('polyexponential', 'Polyexponential', k_diffusion.sampling.get_sigmas_polyexponential, default_rho=1.0),
    Scheduler('sgm_uniform', 'SGM Uniform', sgm_uniform, need_inner_model=True, aliases=["SGMUniform"]),
<<<<<<< HEAD
    Scheduler('kl_optimal', 'KL Optimal', kl_optimal),
=======
    Scheduler('align_your_steps', 'Align Your Steps', get_align_your_steps_sigmas),
>>>>>>> e21b1e37
]

schedulers_map = {**{x.name: x for x in schedulers}, **{x.label: x for x in schedulers}}<|MERGE_RESOLUTION|>--- conflicted
+++ resolved
@@ -76,11 +76,8 @@
     Scheduler('exponential', 'Exponential', k_diffusion.sampling.get_sigmas_exponential),
     Scheduler('polyexponential', 'Polyexponential', k_diffusion.sampling.get_sigmas_polyexponential, default_rho=1.0),
     Scheduler('sgm_uniform', 'SGM Uniform', sgm_uniform, need_inner_model=True, aliases=["SGMUniform"]),
-<<<<<<< HEAD
     Scheduler('kl_optimal', 'KL Optimal', kl_optimal),
-=======
     Scheduler('align_your_steps', 'Align Your Steps', get_align_your_steps_sigmas),
->>>>>>> e21b1e37
 ]
 
 schedulers_map = {**{x.name: x for x in schedulers}, **{x.label: x for x in schedulers}}