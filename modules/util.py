--- conflicted
+++ resolved
@@ -1,183 +1,173 @@
-import os
-import re
-
-from modules import shared
-from modules.paths_internal import script_path, cwd
-
-
-def natural_sort_key(s, regex=re.compile('([0-9]+)')):
-    return [int(text) if text.isdigit() else text.lower() for text in regex.split(s)]
-
-
-def listfiles(dirname):
-    filenames = [os.path.join(dirname, x) for x in sorted(os.listdir(dirname), key=natural_sort_key) if not x.startswith(".")]
-    return [file for file in filenames if os.path.isfile(file)]
-
-
-def html_path(filename):
-    return os.path.join(script_path, "html", filename)
-
-
-def html(filename):
-    path = html_path(filename)
-
-    try:
-        with open(path, encoding="utf8") as file:
-            return file.read()
-    except OSError:
-        return ""
-
-
-def walk_files(path, allowed_extensions=None):
-    if not os.path.exists(path):
-        return
-
-    if allowed_extensions is not None:
-        allowed_extensions = set(allowed_extensions)
-
-    items = list(os.walk(path, followlinks=True))
-    items = sorted(items, key=lambda x: natural_sort_key(x[0]))
-
-    for root, _, files in items:
-        for filename in sorted(files, key=natural_sort_key):
-            if allowed_extensions is not None:
-                _, ext = os.path.splitext(filename)
-                if ext.lower() not in allowed_extensions:
-                    continue
-
-            if not shared.opts.list_hidden_files and ("/." in root or "\\." in root):
-                continue
-
-            yield os.path.join(root, filename)
-
-
-def ldm_print(*args, **kwargs):
-    if shared.opts.hide_ldm_prints:
-        return
-
-    print(*args, **kwargs)
-
-
-def truncate_path(target_path, base_path=cwd):
-    abs_target, abs_base = os.path.abspath(target_path), os.path.abspath(base_path)
-    try:
-        if os.path.commonpath([abs_target, abs_base]) == abs_base:
-            return os.path.relpath(abs_target, abs_base)
-    except ValueError:
-        pass
-    return abs_target
-
-
-class MassFileListerCachedDir:
-    """A class that caches file metadata for a specific directory."""
-
-    def __init__(self, dirname):
-        self.files = None
-        self.files_cased = None
-        self.dirname = dirname
-
-        stats = ((x.name, x.stat(follow_symlinks=False)) for x in os.scandir(self.dirname))
-        files = [(n, s.st_mtime, s.st_ctime) for n, s in stats]
-        self.files = {x[0].lower(): x for x in files}
-        self.files_cased = {x[0]: x for x in files}
-
-    def update_entry(self, filename):
-        """Add a file to the cache"""
-        file_path = os.path.join(self.dirname, filename)
-        try:
-            stat = os.stat(file_path)
-            entry = (filename, stat.st_mtime, stat.st_ctime)
-            self.files[filename.lower()] = entry
-            self.files_cased[filename] = entry
-        except FileNotFoundError as e:
-            print(f'MassFileListerCachedDir.add_entry: "{file_path}" {e}')
-
-
-class MassFileLister:
-    """A class that provides a way to check for the existence and mtime/ctile of files without doing more than one stat call per file."""
-
-    def __init__(self):
-        self.cached_dirs = {}
-
-    def find(self, path):
-        """
-        Find the metadata for a file at the given path.
-
-        Returns:
-            tuple or None: A tuple of (name, mtime, ctime) if the file exists, or None if it does not.
-        """
-
-        dirname, filename = os.path.split(path)
-
-        cached_dir = self.cached_dirs.get(dirname)
-        if cached_dir is None:
-            cached_dir = MassFileListerCachedDir(dirname)
-            self.cached_dirs[dirname] = cached_dir
-
-        stats = cached_dir.files_cased.get(filename)
-        if stats is not None:
-            return stats
-
-        stats = cached_dir.files.get(filename.lower())
-        if stats is None:
-            return None
-
-        try:
-            os_stats = os.stat(path, follow_symlinks=False)
-            return filename, os_stats.st_mtime, os_stats.st_ctime
-        except Exception:
-            return None
-
-    def exists(self, path):
-        """Check if a file exists at the given path."""
-
-        return self.find(path) is not None
-
-    def mctime(self, path):
-        """
-        Get the modification and creation times for a file at the given path.
-
-        Returns:
-            tuple: A tuple of (mtime, ctime) if the file exists, or (0, 0) if it does not.
-        """
-
-        stats = self.find(path)
-        return (0, 0) if stats is None else stats[1:3]
-
-    def reset(self):
-        """Clear the cache of all directories."""
-        self.cached_dirs.clear()
-
-<<<<<<< HEAD
-
-def topological_sort(dependencies):
-    """Accepts a dictionary mapping name to its dependencies, returns a list of names ordered according to dependencies.
-    Ignores errors relating to missing dependeencies or circular dependencies
-    """
-
-    visited = {}
-    result = []
-
-    def inner(name):
-        visited[name] = True
-
-        for dep in dependencies.get(name, []):
-            if dep in dependencies and dep not in visited:
-                inner(dep)
-
-        result.append(name)
-
-    for depname in dependencies:
-        if depname not in visited:
-            inner(depname)
-
-    return result
-
-=======
-    def update_file_entry(self, path):
-        """Update the cache for a specific directory."""
-        dirname, filename = os.path.split(path)
-        if cached_dir := self.cached_dirs.get(dirname):
-            cached_dir.update_entry(filename)
-
->>>>>>> edc56202
+import os
+import re
+
+from modules import shared
+from modules.paths_internal import script_path, cwd
+
+
+def natural_sort_key(s, regex=re.compile('([0-9]+)')):
+    return [int(text) if text.isdigit() else text.lower() for text in regex.split(s)]
+
+
+def listfiles(dirname):
+    filenames = [os.path.join(dirname, x) for x in sorted(os.listdir(dirname), key=natural_sort_key) if not x.startswith(".")]
+    return [file for file in filenames if os.path.isfile(file)]
+
+
+def html_path(filename):
+    return os.path.join(script_path, "html", filename)
+
+
+def html(filename):
+    path = html_path(filename)
+
+    try:
+        with open(path, encoding="utf8") as file:
+            return file.read()
+    except OSError:
+        return ""
+
+
+def walk_files(path, allowed_extensions=None):
+    if not os.path.exists(path):
+        return
+
+    if allowed_extensions is not None:
+        allowed_extensions = set(allowed_extensions)
+
+    items = list(os.walk(path, followlinks=True))
+    items = sorted(items, key=lambda x: natural_sort_key(x[0]))
+
+    for root, _, files in items:
+        for filename in sorted(files, key=natural_sort_key):
+            if allowed_extensions is not None:
+                _, ext = os.path.splitext(filename)
+                if ext.lower() not in allowed_extensions:
+                    continue
+
+            if not shared.opts.list_hidden_files and ("/." in root or "\\." in root):
+                continue
+
+            yield os.path.join(root, filename)
+
+
+def ldm_print(*args, **kwargs):
+    if shared.opts.hide_ldm_prints:
+        return
+
+    print(*args, **kwargs)
+
+
+def truncate_path(target_path, base_path=cwd):
+    abs_target, abs_base = os.path.abspath(target_path), os.path.abspath(base_path)
+    try:
+        if os.path.commonpath([abs_target, abs_base]) == abs_base:
+            return os.path.relpath(abs_target, abs_base)
+    except ValueError:
+        pass
+    return abs_target
+
+
+class MassFileListerCachedDir:
+    """A class that caches file metadata for a specific directory."""
+
+    def __init__(self, dirname):
+        self.files = None
+        self.files_cased = None
+        self.dirname = dirname
+
+        stats = ((x.name, x.stat(follow_symlinks=False)) for x in os.scandir(self.dirname))
+        files = [(n, s.st_mtime, s.st_ctime) for n, s in stats]
+        self.files = {x[0].lower(): x for x in files}
+        self.files_cased = {x[0]: x for x in files}
+
+    def update_entry(self, filename):
+        """Add a file to the cache"""
+        file_path = os.path.join(self.dirname, filename)
+        try:
+            stat = os.stat(file_path)
+            entry = (filename, stat.st_mtime, stat.st_ctime)
+            self.files[filename.lower()] = entry
+            self.files_cased[filename] = entry
+        except FileNotFoundError as e:
+            print(f'MassFileListerCachedDir.add_entry: "{file_path}" {e}')
+
+
+class MassFileLister:
+    """A class that provides a way to check for the existence and mtime/ctile of files without doing more than one stat call per file."""
+
+    def __init__(self):
+        self.cached_dirs = {}
+
+    def find(self, path):
+        """
+        Find the metadata for a file at the given path.
+
+        Returns:
+            tuple or None: A tuple of (name, mtime, ctime) if the file exists, or None if it does not.
+        """
+
+        dirname, filename = os.path.split(path)
+
+        cached_dir = self.cached_dirs.get(dirname)
+        if cached_dir is None:
+            cached_dir = MassFileListerCachedDir(dirname)
+            self.cached_dirs[dirname] = cached_dir
+
+        stats = cached_dir.files_cased.get(filename)
+        if stats is not None:
+            return stats
+
+        stats = cached_dir.files.get(filename.lower())
+        if stats is None:
+            return None
+
+        try:
+            os_stats = os.stat(path, follow_symlinks=False)
+            return filename, os_stats.st_mtime, os_stats.st_ctime
+        except Exception:
+            return None
+
+    def exists(self, path):
+        """Check if a file exists at the given path."""
+
+        return self.find(path) is not None
+
+    def mctime(self, path):
+        """
+        Get the modification and creation times for a file at the given path.
+
+        Returns:
+            tuple: A tuple of (mtime, ctime) if the file exists, or (0, 0) if it does not.
+        """
+
+        stats = self.find(path)
+        return (0, 0) if stats is None else stats[1:3]
+
+    def reset(self):
+        """Clear the cache of all directories."""
+        self.cached_dirs.clear()
+
+
+def topological_sort(dependencies):
+    """Accepts a dictionary mapping name to its dependencies, returns a list of names ordered according to dependencies.
+    Ignores errors relating to missing dependeencies or circular dependencies
+    """
+
+    visited = {}
+    result = []
+
+    def inner(name):
+        visited[name] = True
+
+        for dep in dependencies.get(name, []):
+            if dep in dependencies and dep not in visited:
+                inner(dep)
+
+        result.append(name)
+
+    for depname in dependencies:
+        if depname not in visited:
+            inner(depname)
+
+    return result